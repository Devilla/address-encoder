--- conflicted
+++ resolved
@@ -312,14 +312,9 @@
 const formats: IFormat[] = [
   bitcoinChain('BTC', 0, 'bc', [0x00], [0x05]),
   bitcoinChain('LTC', 2, 'ltc', [0x30], [0x32, 0x05]),
-<<<<<<< HEAD
-  base58Chain('DOGE', 3, [0x1e], [0x16]),
-  base58Chain('DASH', 5, [0x4c], [0x10]),
-  base58Chain('PPC', 6, [0x37], [0x75]),
-=======
   bitcoinBase58Chain('DOGE', 3, [0x1e], [0x16]),
   bitcoinBase58Chain('DASH', 5, [0x4c], [0x10]),
->>>>>>> 56f5ba0c
+  bitcoinBase58Chain('PPC', 6, [0x37], [0x75]),
   bitcoinChain('MONA', 22, 'mona', [0x32], [0x37, 0x05]),
   getConfig('XEM', 43, b32encodeXemAddr, b32decodeXemAddr),
   hexChecksumChain('ETH', 60),

import { decode as bech32Decode, encode as bech32Encode, fromWords as bech32FromWords, toWords as bech32ToWords } from 'bech32';
<<<<<<< HEAD
import { decode as cashaddrDecode, encode as cashaddrEncode } from 'cashaddrjs';

import {
  b32decode,
  b32encode,
  codec as xrpCodec,
  decodeCheck as decodeEd25519PublicKey,
  encodeCheck as encodeEd25519PublicKey,
  eosPublicKey,
  hex2a,
  isValid as isValidXemAddress,
  isValidChecksumAddress as rskIsValidChecksumAddress,
  ss58Decode,
  ss58Encode,
  stripHexPrefix as rskStripHexPrefix,
  toChecksumAddress as rskToChecksumAddress,
  ua2hex
} from 'crypto-addr-codec';

type EnCoder = (data: Buffer) => string
type DeCoder = (data: string) => Buffer

import { decode as bs58Decode, encode as bs58Encode } from './bs58';
=======
// @ts-ignore
import { b32decode, b32encode, bs58Decode, bs58Encode, cashaddrDecode, cashaddrEncode, codec as xrpCodec, decodeCheck as decodeEd25519PublicKey, encodeCheck as encodeEd25519PublicKey, eosPublicKey, hex2a, isValid as isValidXemAddress, isValidChecksumAddress as rskIsValidChecksumAddress, ss58Decode, ss58Encode, stripHexPrefix as rskStripHexPrefix, toChecksumAddress as rskToChecksumAddress, ua2hex } from 'crypto-addr-codec';
>>>>>>> 2e480d9f

interface IFormat {
  coinType: number;
  name: string;
  encoder: (data: Buffer) => string;
  decoder: (data: string) => Buffer;
}

function makeBase58CheckEncoder(p2pkhVersion: number, p2shVersion: number): (data: Buffer) => string {
  return (data: Buffer) => {
    let addr: Buffer;
    switch (data.readUInt8(0)) {
      case 0x76: // P2PKH: OP_DUP OP_HASH160 <pubKeyHash> OP_EQUALVERIFY OP_CHECKSIG
        if (
          data.readUInt8(1) !== 0xa9 ||
          data.readUInt8(data.length - 2) !== 0x88 ||
          data.readUInt8(data.length - 1) !== 0xac
        ) {
          throw Error('Unrecognised address format');
        }
        addr = Buffer.concat([Buffer.from([p2pkhVersion]), data.slice(3, 3 + data.readUInt8(2))]);
        // @ts-ignore
        return bs58Encode(addr);
      case 0xa9: // P2SH: OP_HASH160 <scriptHash> OP_EQUAL
        if (data.readUInt8(data.length - 1) !== 0x87) {
          throw Error('Unrecognised address format');
        }
        addr = Buffer.concat([Buffer.from([p2shVersion]), data.slice(2, 2 + data.readUInt8(1))]);
        return bs58Encode(addr);
      default:
        throw Error('Unrecognised address format');
    }
  };
}

function makeBase58CheckDecoder(p2pkhVersions: number[], p2shVersions: number[]): (data: string) => Buffer {
  return (data: string) => {
    const addr = bs58Decode(data);
    const version = addr.readUInt8(0);
    if (p2pkhVersions.includes(version)) {
      return Buffer.concat([Buffer.from([0x76, 0xa9, 0x14]), addr.slice(1), Buffer.from([0x88, 0xac])]);
    } else if (p2shVersions.includes(version)) {
      return Buffer.concat([Buffer.from([0xa9, 0x14]), addr.slice(1), Buffer.from([0x87])]);
    }
    throw Error('Unrecognised address format');
  };
}

const base58Chain = (name: string, coinType: number, p2pkhVersions: number[], p2shVersions: number[]) => ({
  coinType,
  decoder: makeBase58CheckDecoder(p2pkhVersions, p2shVersions),
  encoder: makeBase58CheckEncoder(p2pkhVersions[0], p2shVersions[0]),
  name,
});

function makeBech32SegwitEncoder(hrp: string): (data: Buffer) => string {
  return (data: Buffer) => {
    let version = data.readUInt8(0);
    if (version >= 0x51 && version <= 0x60) {
      version -= 0x50;
    } else if (version !== 0x00) {
      throw Error('Unrecognised address format');
    }

    const words = [version].concat(bech32ToWords(data.slice(2, data.readUInt8(1) + 2)));
    return bech32Encode(hrp, words);
  };
}

function makeBech32SegwitDecoder(hrp: string): (data: string) => Buffer {
  return (data: string) => {
    const { prefix, words } = bech32Decode(data);
    if (prefix !== hrp) {
      throw Error('Unexpected human-readable part in bech32 encoded address');
    }
    const script = bech32FromWords(words.slice(1));
    let version = words[0];
    if (version > 0) {
      version += 0x50;
    }
    return Buffer.concat([Buffer.from([version, script.length]), Buffer.from(script)]);
  };
}

function makeBitcoinEncoder(hrp: string, p2pkhVersion: number, p2shVersion: number): (data: Buffer) => string {
  const encodeBech32 = makeBech32SegwitEncoder(hrp);
  const encodeBase58Check = makeBase58CheckEncoder(p2pkhVersion, p2shVersion);
  return (data: Buffer) => {
    try {
      return encodeBase58Check(data);
    } catch {
      return encodeBech32(data);
    }
  };
}

function makeBitcoinDecoder(hrp: string, p2pkhVersions: number[], p2shVersions: number[]): (data: string) => Buffer {
  const decodeBech32 = makeBech32SegwitDecoder(hrp);
  const decodeBase58Check = makeBase58CheckDecoder(p2pkhVersions, p2shVersions);
  return (data: string) => {
    if (data.toLowerCase().startsWith(hrp + '1')) {
      return decodeBech32(data);
    } else {
      return decodeBase58Check(data);
    }
  };
}

const bitcoinChain = (
  name: string,
  coinType: number,
  hrp: string,
  p2pkhVersions: number[],
  p2shVersions: number[],
) => ({
  coinType,
  decoder: makeBitcoinDecoder(hrp, p2pkhVersions, p2shVersions),
  encoder: makeBitcoinEncoder(hrp, p2pkhVersions[0], p2shVersions[0]),
  name,
});

function encodeCashAddr(data: Buffer): string {
  switch (data.readUInt8(0)) {
    case 0x76: // P2PKH: OP_DUP OP_HASH160 <pubKeyHash> OP_EQUALVERIFY OP_CHECKSIG
      if (
        data.readUInt8(1) !== 0xa9 ||
        data.readUInt8(data.length - 2) !== 0x88 ||
        data.readUInt8(data.length - 1) !== 0xac
      ) {
        throw Error('Unrecognised address format');
      }
      return cashaddrEncode('bitcoincash', 0, data.slice(3, 3 + data.readUInt8(2)));
    case 0xa9: // P2SH: OP_HASH160 <scriptHash> OP_EQUAL
      if (data.readUInt8(data.length - 1) !== 0x87) {
        throw Error('Unrecognised address format');
      }
      return cashaddrEncode('bitcoincash', 1, data.slice(2, 2 + data.readUInt8(1)));
    default:
      throw Error('Unrecognised address format');
  }
}

function decodeCashAddr(data: string): Buffer {
  const { prefix, type, hash } = cashaddrDecode(data);
  if (type === 0) {
    return Buffer.concat([Buffer.from([0x76, 0xa9, 0x14]), Buffer.from(hash), Buffer.from([0x88, 0xac])]);
  } else if (type === 1) {
    return Buffer.concat([Buffer.from([0xa9, 0x14]), Buffer.from(hash), Buffer.from([0x87])]);
  }
  throw Error('Unrecognised address format');
}

function decodeBitcoinCash(data: string): Buffer {
  const decodeBase58Check = makeBase58CheckDecoder([0x00], [0x05]);
  try {
    return decodeBase58Check(data);
  } catch {
    return decodeCashAddr(data);
  }
}

function makeChecksummedHexEncoder(chainId?: number) {
  return (data: Buffer) => rskToChecksumAddress(data.toString('hex'), chainId || null);
}

function makeChecksummedHexDecoder(chainId?: number) {
  return (data: string) => {
    const stripped = rskStripHexPrefix(data);
    if (
      !rskIsValidChecksumAddress(data, chainId || null) &&
      stripped !== stripped.toLowerCase() &&
      stripped !== stripped.toUpperCase()
    ) {
      throw Error('Invalid address checksum');
    }
    return Buffer.from(rskStripHexPrefix(data), 'hex');
  };
}

const hexChecksumChain = (name: string, coinType: number, chainId?: number) => ({
  coinType,
  decoder: makeChecksummedHexDecoder(chainId),
  encoder: makeChecksummedHexEncoder(chainId),
  name,
});

function makeBech32Encoder(prefix: string) {
  return (data: Buffer) => bech32Encode(prefix, bech32ToWords(data));
}

function makeBech32Decoder(currentPrefix: string) {
  return (data: string) => {
    const { prefix, words } = bech32Decode(data);
    if (prefix !== currentPrefix) {
      throw Error('Unrecognised address format');
    }
    return Buffer.from(bech32FromWords(words));
  }
}

const bech32Chain = (name: string, coinType: number, prefix: string) => ({
  coinType,
  decoder: makeBech32Decoder(prefix),
  encoder: makeBech32Encoder(prefix),
  name,
});

function b32encodeXemAddr(data: Buffer): string {
  return b32encode(hex2a(data));
}

function b32decodeXemAddr(data: string): Buffer {
  if (!isValidXemAddress(data)) {
    throw Error('Unrecognised address format');
  }
  const address = data.toString().toUpperCase().replace(/-/g, '');
  return ua2hex(b32decode(address))
}

function eosAddrEncoder(data: Buffer): string {
  if (!eosPublicKey.isValid(data)) {
    throw Error('Unrecognised address format');
  }
  return eosPublicKey.fromHex(data).toString();
}

function eosAddrDecoder(data: string): Buffer {
  if (!eosPublicKey.isValid(data)) {
    throw Error('Unrecognised address format');
  }
  return eosPublicKey(data).toBuffer();
}

function ksmAddrEncoder(data: Buffer): string {
  return ss58Encode(Uint8Array.from(data), 2)
}

function ksmAddrDecoder(data: string): Buffer {
  return new Buffer(ss58Decode(data))
}

function strDecoder(data: string): Buffer {
  return decodeEd25519PublicKey('ed25519PublicKey', data)
}

function strEncoder(data: Buffer): string {
  return encodeEd25519PublicKey('ed25519PublicKey', data)
}

const getConfig = (name: string, coinType: number, encoder: EnCoder, decoder: DeCoder) => {
  return {
    coinType,
    decoder,
    encoder,
    name,
  }
}

const formats: IFormat[] = [
  bitcoinChain('BTC', 0, 'bc', [0x00], [0x05]),
  bitcoinChain('LTC', 2, 'ltc', [0x30], [0x32, 0x05]),
  base58Chain('DOGE', 3, [0x1e], [0x16]),
  base58Chain('DASH', 5, [0x4c], [0x10]),
  bitcoinChain('MONA', 22, 'mona', [0x32], [0x37, 0x05]),
  getConfig('XEM', 43, b32encodeXemAddr, b32decodeXemAddr),
  hexChecksumChain('ETH', 60),
  hexChecksumChain('ETC', 61),
  bech32Chain('ATOM', 118, 'cosmos'),
  hexChecksumChain('RSK', 137, 30),
  getConfig('XRP', 144, (data) => xrpCodec.encodeChecked(data), (data) => xrpCodec.decodeChecked(data)),
  getConfig('BCH', 145, encodeCashAddr, decodeBitcoinCash),
  getConfig('XLM', 148, strEncoder, strDecoder),
  getConfig('EOS', 194, eosAddrEncoder, eosAddrDecoder),
  getConfig('TRX', 195, bs58Encode, bs58Decode),
  getConfig('KSM', 434, ksmAddrEncoder, ksmAddrDecoder),
  hexChecksumChain('XDAI', 700),
  bech32Chain('BNB', 714, 'bnb'),
];
export const formatsByName: { [key: string]: IFormat } = Object.assign({}, ...formats.map(x => ({ [x.name]: x })));
export const formatsByCoinType: { [key: number]: IFormat } = Object.assign(
  {},
  ...formats.map(x => ({ [x.coinType]: x })),
);
<|MERGE_RESOLUTION|>--- conflicted
+++ resolved
@@ -1,32 +1,6 @@
 import { decode as bech32Decode, encode as bech32Encode, fromWords as bech32FromWords, toWords as bech32ToWords } from 'bech32';
-<<<<<<< HEAD
-import { decode as cashaddrDecode, encode as cashaddrEncode } from 'cashaddrjs';
-
-import {
-  b32decode,
-  b32encode,
-  codec as xrpCodec,
-  decodeCheck as decodeEd25519PublicKey,
-  encodeCheck as encodeEd25519PublicKey,
-  eosPublicKey,
-  hex2a,
-  isValid as isValidXemAddress,
-  isValidChecksumAddress as rskIsValidChecksumAddress,
-  ss58Decode,
-  ss58Encode,
-  stripHexPrefix as rskStripHexPrefix,
-  toChecksumAddress as rskToChecksumAddress,
-  ua2hex
-} from 'crypto-addr-codec';
-
-type EnCoder = (data: Buffer) => string
-type DeCoder = (data: string) => Buffer
-
-import { decode as bs58Decode, encode as bs58Encode } from './bs58';
-=======
 // @ts-ignore
 import { b32decode, b32encode, bs58Decode, bs58Encode, cashaddrDecode, cashaddrEncode, codec as xrpCodec, decodeCheck as decodeEd25519PublicKey, encodeCheck as encodeEd25519PublicKey, eosPublicKey, hex2a, isValid as isValidXemAddress, isValidChecksumAddress as rskIsValidChecksumAddress, ss58Decode, ss58Encode, stripHexPrefix as rskStripHexPrefix, toChecksumAddress as rskToChecksumAddress, ua2hex } from 'crypto-addr-codec';
->>>>>>> 2e480d9f
 
 interface IFormat {
   coinType: number;

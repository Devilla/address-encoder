--- conflicted
+++ resolved
@@ -41,15 +41,8 @@
   },
   "dependencies": {
     "bech32": "^1.1.3",
-<<<<<<< HEAD
     "bs58": "^4.0.1",
-    "cashaddrjs": "^0.3.8",
-    "crypto-addr-codec": "^0.1.4",
+    "crypto-addr-codec": "^0.1.5",
     "sha.js": "^2.4.11"
-=======
-    "blakejs": "^1.1.0",
-    "crypto-addr-codec": "^0.1.5",
-    "tsify": "^4.0.1"
->>>>>>> 3fbc5012
   }
 }
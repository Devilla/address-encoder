import { formatsByName, formatsByCoinType } from '../index';

interface TestVector {
  name: string;
  coinType: number;
  passingVectors: Array<{ text: string; hex: string; canonical?: string }>;
  failingVectors?: Array<string>;
}

const vectors: Array<TestVector> = [
  {
    name: 'BTC',
    coinType: 0,
    passingVectors: [
      { text: '1A1zP1eP5QGefi2DMPTfTL5SLmv7DivfNa', hex: '76a91462e907b15cbf27d5425399ebf6f0fb50ebb88f1888ac' },
      { text: '3Ai1JZ8pdJb2ksieUV8FsxSNVJCpoPi8W6', hex: 'a91462e907b15cbf27d5425399ebf6f0fb50ebb88f1887' },
      { text: 'bc1qw508d6qejxtdg4y5r3zarvary0c5xw7kv8f3t4', hex: '0014751e76e8199196d454941c45d1b3a323f1433bd6' },
      {
        text: 'bc1pw508d6qejxtdg4y5r3zarvary0c5xw7kw508d6qejxtdg4y5r3zarvary0c5xw7k7grplx',
        hex: '5128751e76e8199196d454941c45d1b3a323f1433bd6751e76e8199196d454941c45d1b3a323f1433bd6',
      },
      { text: 'bc1sw50qa3jx3s', hex: '6002751e' },
      { text: 'bc1zw508d6qejxtdg4y5r3zarvaryvg6kdaj', hex: '5210751e76e8199196d454941c45d1b3a323' },
      {
        text: 'bc1qrp33g0q5c5txsp9arysrx4k6zdkfs4nce4xj0gdcccefvpysxf3qccfmv3',
        hex: '00201863143c14c5166804bd19203356da136c985678cd4d27a1b8c6329604903262',
      },
    ],
  },
  {
    name: 'LTC',
    coinType: 2,
    passingVectors: [
      { text: 'LaMT348PWRnrqeeWArpwQPbuanpXDZGEUz', hex: '76a914a5f4d12ce3685781b227c1f39548ddef429e978388ac' },
      { text: 'MQMcJhpWHYVeQArcZR3sBgyPZxxRtnH441', hex: 'a914b48297bff5dadecc5f36145cec6a5f20d57c8f9b87' },
      { text: 'ltc1qdp7p2rpx4a2f80h7a4crvppczgg4egmv5c78w8', hex: '0014687c150c26af5493befeed7036043812115ca36c' },
    ],
  },
  {
    name: 'DOGE',
    coinType: 3,
    passingVectors: [
      { text: 'DBXu2kgc3xtvCUWFcxFE3r9hEYgmuaaCyD', hex: '76a9144620b70031f0e9437e374a2100934fba4911046088ac' },
      { text: 'AF8ekvSf6eiSBRspJjnfzK6d1EM6pnPq3G', hex: 'a914f8f5d99a9fc21aa676e74d15e7b8134557615bda87' },
    ],
  },
  {
    name: 'DASH',
    coinType: 5,
    passingVectors: [
      { text: 'XtAG1982HcYJVibHxRZrBmdzL5YTzj4cA1', hex: '76a914bfa98bb8a919330c432e4ff16563c5ab449604ad88ac' },
      { text: '7gks9gWVmGeir7m4MhsSxMzXC2eXXAuuRD', hex: 'a9149d646d71f0815c0cfd8cd08aa9d391cd127f378687' },
    ],
  },
  {
    name: 'MONA',
    coinType: 22,
    passingVectors: [
      { text: 'MHxgS2XMXjeJ4if2PRRbWYcdwZPWfdwaDT', hex: '76a9146e5bb7226a337fe8307b4192ae5c3fab9fa9edf588ac' },
      { text: 'PHjTKtgYLTJ9D2Bzw2f6xBB41KBm2HeGfg', hex: 'a9146449f568c9cd2378138f2636e1567112a184a9e887' },
      { text: 'mona1zw508d6qejxtdg4y5r3zarvaryvhm3vz7', hex: '5210751e76e8199196d454941c45d1b3a323' },
    ],
  },
  {
    name: 'XEM',
    coinType: 43,
    passingVectors: [
      { text: 'NAPRILC6USCTAY7NNXB4COVKQJL427NPCEERGKS6', hex: '681f142c5ea4853063ed6dc3c13aaa8257cd7daf1109132a5e'},
      { text: 'NAMOAVHFVPJ6FP32YP2GCM64WSRMKXA5KKYWWHPY', hex: '6818e054e5abd3e2bf7ac3f46133dcb4a2c55c1d52b16b1df8'},
    ],
  },
  {
    name: 'ETH',
    coinType: 60,
    passingVectors: [
      { text: '0x314159265dD8dbb310642f98f50C066173C1259b', hex: '314159265dd8dbb310642f98f50c066173c1259b' },
    ],
  },
  {
    name: 'ETC',
    coinType: 61,
    passingVectors: [
      { text: '0x314159265dD8dbb310642f98f50C066173C1259b', hex: '314159265dd8dbb310642f98f50c066173c1259b' },
    ],
  },
  {
    name: 'ATOM',
    coinType: 118,
    passingVectors: [
      { text: 'cosmos1depk54cuajgkzea6zpgkq36tnjwdzv4afc3d27', hex: '6e436a571cec916167ba105160474b9c9cd132bd' }
    ],
  },
  {
    name: 'RSK',
    coinType: 137,
    passingVectors: [
      { text: '0x5aaEB6053f3e94c9b9a09f33669435E7ef1bEAeD', hex: '5aaeb6053f3e94c9b9a09f33669435e7ef1beaed' },
      {
        text: '0x5aaeb6053f3e94c9b9a09f33669435e7ef1beaed',
        hex: '5aaeb6053f3e94c9b9a09f33669435e7ef1beaed',
        canonical: '0x5aaEB6053f3e94c9b9a09f33669435E7ef1bEAeD',
      },
      {
        text: '0x5AAEB6053F3E94C9B9A09F33669435E7EF1BEAED',
        hex: '5aaeb6053f3e94c9b9a09f33669435e7ef1beaed',
        canonical: '0x5aaEB6053f3e94c9b9a09f33669435E7ef1bEAeD',
      },
    ],
  },
  {
    name: 'XRP',
    coinType: 144,
    passingVectors: [
      { text: 'rf1BiGeXwwQoi8Z2ueFYTEXSwuJYfV2Jpn', hex: '004b4e9c06f24296074f7bc48f92a97916c6dc5ea9' },
      {
        text: 'X7qvLs7gSnNoKvZzNWUT2e8st17QPY64PPe7zriLNuJszeg',
        hex: '05444b4e9c06f24296074f7bc48f92a97916c6dc5ea9000000000000000000',
      },
    ],
  },
  {
    name: 'BCH',
    coinType: 145,
    passingVectors: [
      {
        text: '1BpEi6DfDAUFd7GtittLSdBeYJvcoaVggu',
        hex: '76a91476a04053bda0a88bda5177b86a15c3b29f55987388ac',
        canonical: 'bitcoincash:qpm2qsznhks23z7629mms6s4cwef74vcwvy22gdx6a',
      },
      {
        text: '1KXrWXciRDZUpQwQmuM1DbwsKDLYAYsVLR',
        hex: '76a914cb481232299cd5743151ac4b2d63ae198e7bb0a988ac',
        canonical: 'bitcoincash:qr95sy3j9xwd2ap32xkykttr4cvcu7as4y0qverfuy',
      },
      {
        text: '16w1D5WRVKJuZUsSRzdLp9w3YGcgoxDXb',
        hex: '76a914011f28e473c95f4013d7d53ec5fbc3b42df8ed1088ac',
        canonical: 'bitcoincash:qqq3728yw0y47sqn6l2na30mcw6zm78dzqre909m2r',
      },
      {
        text: '3CWFddi6m4ndiGyKqzYvsFYagqDLPVMTzC',
        hex: 'a91476a04053bda0a88bda5177b86a15c3b29f55987387',
        canonical: 'bitcoincash:ppm2qsznhks23z7629mms6s4cwef74vcwvn0h829pq',
      },
      {
        text: '3LDsS579y7sruadqu11beEJoTjdFiFCdX4',
        hex: 'a914cb481232299cd5743151ac4b2d63ae198e7bb0a987',
        canonical: 'bitcoincash:pr95sy3j9xwd2ap32xkykttr4cvcu7as4yc93ky28e',
      },
      {
        text: '31nwvkZwyPdgzjBJZXfDmSWsC4ZLKpYyUw',
        hex: 'a914011f28e473c95f4013d7d53ec5fbc3b42df8ed1087',
        canonical: 'bitcoincash:pqq3728yw0y47sqn6l2na30mcw6zm78dzq5ucqzc37',
      },
    ],
  },
  {
    name: 'XLM',
    coinType: 148,
    passingVectors: [
      { text: 'GAI3GJ2Q3B35AOZJ36C4ANE3HSS4NK7WI6DNO4ZSHRAX6NG7BMX6VJER', hex: '11b32750d877d03b29df85c0349b3ca5c6abf64786d773323c417f34df0b2fea' },
    ],
  },
  {
    name: 'EOS',
    coinType: 194,
    passingVectors: [
      { text: 'EOS7pyZLEjxhkSBYnPJf585vcZrqdQoA4KsRHDej6i3vsnV7aseh9', hex: '03831c26f94b3af1a5f73ec3b961bc617b35bd99afe74bc1fe2c15d6d09bd4a416'},
      { text: 'EOS51imoRdUT7THtgrrVxPfYwRk3V5jVmrj18D7hbk1FQFexNmCv1', hex: '02106b727b87e01b0a298253655e7b0848ce3f4ec152ae6574643c0400ec3d1816'},
    ],
  },
  {
    name: 'TRX',
    coinType: 195,
    passingVectors: [
      { text: 'TUrMmF9Gd4rzrXsQ34ui3Wou94E7HFuJQh', hex: '41cf1ecacaf90a04bb0297f9991ae1262d0a3399e1'},
      { text: 'TJCnKsPa7y5okkXvQAidZBzqx3QyQ6sxMW', hex: '415a523b449890854c8fc460ab602df9f31fe4293f'},
    ],
  },
  {
    name: 'NEO',
    coinType: 239,
    passingVectors: [
      { text: 'AXaXZjZGA3qhQRTCsyG5uFKr9HeShgVhTF', hex: '17ad5cac596a1ef6c18ac1746dfd304f93964354b5' }
    ],
  },
  {
    name: 'DOT',
    coinType: 354,
    passingVectors: [
      { text: '1FRMM8PEiWXYax7rpS6X4XZX1aAAxSWx1CrKTyrVYhV24fg', hex: '0aff6865635ae11013a83835c019d44ec3f865145943f487ae82a8e7bed3a66b' },
    ],
  },
  {
    name: 'KSM',
    coinType: 434,
    passingVectors: [
      { text: 'CpjsLDC1JFyrhm3ftC9Gs4QoyrkHKhZKtK7YqGTRFtTafgp', hex: '0aff6865635ae11013a83835c019d44ec3f865145943f487ae82a8e7bed3a66b' },
      { text: 'DDioZ6gLeKMc5xUCeSXRHZ5U43MH1Tsrmh8T3Gcg9Vxr6DY', hex: '1c86776eda34405584e710a7363650afd1f2b38ef72836317b11ef1303a0ae72' },
      { text: 'EDNfVHuNHrXsVTLMMNbp6Con5zESZJa3fkRc93AgahuMm99', hex: '487ee7e677203b4209af2ffaec0f5068033c870c97fee18b31b4aee524089943' }
    ],
  },  
  {
    name: 'XDAI',
    coinType: 700,
    passingVectors: [
      { text: '0x314159265dD8dbb310642f98f50C066173C1259b', hex: '314159265dd8dbb310642f98f50c066173c1259b' },
    ],
  },
  {
    name: 'BNB',
    coinType: 714,
    passingVectors: [
      { text: 'bnb1grpf0955h0ykzq3ar5nmum7y6gdfl6lxfn46h2', hex: '40c2979694bbc961023d1d27be6fc4d21a9febe6' },
    ],
  },
  {
    name: 'XTZ',
    coinType: 1729,
    passingVectors: [
      { text: 'KT1BDEn6wobs7tDReKkGheXAhoq278TGaNn5', hex: '011cd5f135e80fd8ebb6e43335b24ca6116edeba6900' },
      { text: 'KT1BDEn6wobs7tDReKkGheXAhoq278TGaNn5', hex: '011cd5f135e80fd8ebb6e43335b24ca6116edeba6900' },

      { text: 'tz1XdRrrqrMfsFKA8iuw53xHzug9ipr6MuHq', hex: '000083846eddd5d3c5ed96e962506253958649c84a74' },
      { text: 'tz2Cfwk4ortcaqAGcVJKSxLiAdcFxXBLBoyY', hex: '00012fcb1d9307f0b1f94c048ff586c09f46614c7e90' },
      { text: 'tz3NdTPb3Ax2rVW2Kq9QEdzfYFkRwhrQRPhX', hex: '0002193b2b3f6b8f8e1e6b39b4d442fc2b432f6427a8' },
    ],
  },
  {
<<<<<<< HEAD
    name: 'VET',
    coinType: 703,
    passingVectors: [
      { text: '0x9760b32C0A515F6C8c4E6B7B89AF8964DDaCB985', hex: '9760b32c0a515f6c8c4e6b7b89af8964ddacb985' },
    ],
  },
  {
    name: 'ATOM',
    coinType: 118,
=======
    name: 'ZIL',
    coinType: 119,
>>>>>>> dd02f708
    passingVectors: [
      { text: 'zil139tkqvc8rw92e6jrs40gawwc3mmdmmauv3x3yz', hex: '89576033071b8aacea43855e8eb9d88ef6ddefbc' }
    ],
  },
  {
    name: 'CELO',
    coinType: 52752,
    passingVectors: [
      { text: '0x67316300f17f063085Ca8bCa4bd3f7a5a3C66275', hex: '67316300f17f063085ca8bca4bd3f7a5a3c66275' },
    ],
  }
];

vectors.forEach((vector: TestVector) => {
  test(vector.name, () => {
    const format = formatsByName[vector.name];
    expect(formatsByCoinType[vector.coinType]).toBe(format);

    for (var example of vector.passingVectors) {
      const decoded = format.decoder(example.text);
      expect(decoded).toBeInstanceOf(Buffer);
      expect(decoded.toString('hex')).toBe(example.hex);
      const reencoded = format.encoder(decoded);
      expect(reencoded).toBe(example.canonical || example.text);
      if (example.canonical !== undefined) {
        // Check we didn't lose anything
        expect(format.decoder(reencoded).toString('hex')).toBe(example.hex);
      }
    }

    // if(vector.failingVectors !== undefined) {
    //   for(var example of vector.failingVectors) {
    //     expect(()=>)
    //   }
    // }
  });
});<|MERGE_RESOLUTION|>--- conflicted
+++ resolved
@@ -91,6 +91,13 @@
     ],
   },
   {
+    name: 'ZIL',
+    coinType: 119,
+    passingVectors: [
+      { text: 'zil139tkqvc8rw92e6jrs40gawwc3mmdmmauv3x3yz', hex: '89576033071b8aacea43855e8eb9d88ef6ddefbc' }
+    ],
+  },
+  {
     name: 'RSK',
     coinType: 137,
     passingVectors: [
@@ -208,6 +215,13 @@
     ],
   },
   {
+    name: 'VET',
+    coinType: 703,
+    passingVectors: [
+      { text: '0x9760b32C0A515F6C8c4E6B7B89AF8964DDaCB985', hex: '9760b32c0a515f6c8c4e6b7b89af8964ddacb985' },
+    ],
+  },
+  {
     name: 'BNB',
     coinType: 714,
     passingVectors: [
@@ -224,25 +238,6 @@
       { text: 'tz1XdRrrqrMfsFKA8iuw53xHzug9ipr6MuHq', hex: '000083846eddd5d3c5ed96e962506253958649c84a74' },
       { text: 'tz2Cfwk4ortcaqAGcVJKSxLiAdcFxXBLBoyY', hex: '00012fcb1d9307f0b1f94c048ff586c09f46614c7e90' },
       { text: 'tz3NdTPb3Ax2rVW2Kq9QEdzfYFkRwhrQRPhX', hex: '0002193b2b3f6b8f8e1e6b39b4d442fc2b432f6427a8' },
-    ],
-  },
-  {
-<<<<<<< HEAD
-    name: 'VET',
-    coinType: 703,
-    passingVectors: [
-      { text: '0x9760b32C0A515F6C8c4E6B7B89AF8964DDaCB985', hex: '9760b32c0a515f6c8c4e6b7b89af8964ddacb985' },
-    ],
-  },
-  {
-    name: 'ATOM',
-    coinType: 118,
-=======
-    name: 'ZIL',
-    coinType: 119,
->>>>>>> dd02f708
-    passingVectors: [
-      { text: 'zil139tkqvc8rw92e6jrs40gawwc3mmdmmauv3x3yz', hex: '89576033071b8aacea43855e8eb9d88ef6ddefbc' }
     ],
   },
   {

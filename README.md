# address-encoder
This typescript library encodes and decodes address formats for various cryptocurrencies.

Text-format addresses are decoded into their native binary representations, and vice-versa. In the case of Bitcoin-derived chains, this means their scriptPubKey; for Ethereum-derived chains this is their hash.

This library was written for use with [EIP 2304](https://eips.ethereum.org/EIPS/eip-2304), but may be useful for anyone looking for a general purpose cryptocurrency address codec.

## Installation

### Using NPM

```
npm install --save @ensdomains/address-encoder
```

## Usage

```
import { formatsByName, formatsByCoinType } from '@ensdomains/address-encoder';

const data = formatsByName['BTC'].decoder('1A1zP1eP5QGefi2DMPTfTL5SLmv7DivfNa');
console.log(data.toString('hex')); // 76a91462e907b15cbf27d5425399ebf6f0fb50ebb88f1888ac
const addr = formatsByCoinType[0].encoder(data);
console.log(addr); // 1A1zP1eP5QGefi2DMPTfTL5SLmv7DivfNa
```

## Supported cryptocurrencies

This library currently supports the following cryptocurrencies and address formats:

 - BTC (base58check P2PKH and P2SH, and bech32 segwit)
 - LTC (base58check P2PHK and P2SH, and bech32 segwit)
 - DOGE (base58check P2PKH and P2SH)
 - MONA (base58check P2PKH and P2SH)
 - DASH (base58check P2PKH and P2SH)
 - ETH (checksummed-hex)
 - ETC (checksummed-hex)
 - RSK (checksummed-hex)
 - XDAI (checksummed-hex)
 - XRP (base58check-ripple)
 - BCH (base58check and cashAddr; decodes to cashAddr)
 - BNB (bech32)
 - XLM (ed25519 public key)
<<<<<<< HEAD
 - ATOM (bech32)
=======
 - TRX (base58check)
>>>>>>> d7216bd1

PRs to add additional chains and address types are welcome.<|MERGE_RESOLUTION|>--- conflicted
+++ resolved
@@ -41,10 +41,7 @@
  - BCH (base58check and cashAddr; decodes to cashAddr)
  - BNB (bech32)
  - XLM (ed25519 public key)
-<<<<<<< HEAD
  - ATOM (bech32)
-=======
  - TRX (base58check)
->>>>>>> d7216bd1
 
 PRs to add additional chains and address types are welcome.
# address-encoder
This typescript library encodes and decodes address formats for various cryptocurrencies.

Text-format addresses are decoded into their native binary representations, and vice-versa. In the case of Bitcoin-derived chains, this means their scriptPubKey; for Ethereum-derived chains this is their hash.

This library was written for use with [EIP 2304](https://eips.ethereum.org/EIPS/eip-2304), but may be useful for anyone looking for a general purpose cryptocurrency address codec.

## Installation

### Using NPM

```
npm install --save @ensdomains/address-encoder
```

## Usage

```
import { formatsByName, formatsByCoinType } from '@ensdomains/address-encoder';

const data = formatsByName['BTC'].decoder('1A1zP1eP5QGefi2DMPTfTL5SLmv7DivfNa');
console.log(data.toString('hex')); // 76a91462e907b15cbf27d5425399ebf6f0fb50ebb88f1888ac
const addr = formatsByCoinType[0].encoder(data);
console.log(addr); // 1A1zP1eP5QGefi2DMPTfTL5SLmv7DivfNa
```

## Supported cryptocurrencies

This library currently supports the following cryptocurrencies and address formats:

 - BTC (base58check P2PKH and P2SH, and bech32 segwit)
 - LTC (base58check P2PHK and P2SH, and bech32 segwit)
 - DOGE (base58check P2PKH and P2SH)
 - MONA (base58check P2PKH and P2SH, and bech32 segwit)
 - DASH (base58check P2PKH and P2SH)
 - ETH (checksummed-hex)
 - ETC (checksummed-hex)
 - RSK (checksummed-hex)
 - XDAI (checksummed-hex)
 - VET (checksummed-hex)
 - XRP (base58check-ripple)
 - BCH (base58check and cashAddr; decodes to cashAddr)
 - BNB (bech32)
 - EGLD (bech32)
 - XLM (ed25519 public key)
 - ATOM (bech32)
 - ZIL (bech32)
 - TRX (base58check)
 - NEM (base32)
 - NEO (base58check)
 - EOS
 - XTZ (base58check)
 - KSM (ss58)
 - DOT (ss58)
 - PPC (base58check P2PKH and P2SH)
 - SOL (base58check)
 - ADA (bech32)
 - CELO (checksummed-hex)
 - QTUM (base58check)
 - HBAR
 - ONT (base58check)
 - HNS
<<<<<<< HEAD
 - ZEC (transparent addresses: base58check P2PKH and P2SH, and Sapling shielded payment addresses: bech32; doesn't support Sprout shielded payment addresses)
=======
 - DCR (base58, no check)
 - ICX
>>>>>>> b448cadb

PRs to add additional chains and address types are welcome.<|MERGE_RESOLUTION|>--- conflicted
+++ resolved
@@ -60,11 +60,8 @@
  - HBAR
  - ONT (base58check)
  - HNS
-<<<<<<< HEAD
  - ZEC (transparent addresses: base58check P2PKH and P2SH, and Sapling shielded payment addresses: bech32; doesn't support Sprout shielded payment addresses)
-=======
  - DCR (base58, no check)
  - ICX
->>>>>>> b448cadb
 
 PRs to add additional chains and address types are welcome.
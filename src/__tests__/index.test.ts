import { formatsByName, formatsByCoinType } from '../index';

interface TestVector {
  name: string;
  coinType: number;
  passingVectors: Array<{ text: string; hex: string; canonical?: string }>;
  failingVectors?: Array<string>;
}

const vectors: Array<TestVector> = [
  {
    name: 'BTC',
    coinType: 0,
    passingVectors: [
      { text: '1A1zP1eP5QGefi2DMPTfTL5SLmv7DivfNa', hex: '76a91462e907b15cbf27d5425399ebf6f0fb50ebb88f1888ac' },
      { text: '3Ai1JZ8pdJb2ksieUV8FsxSNVJCpoPi8W6', hex: 'a91462e907b15cbf27d5425399ebf6f0fb50ebb88f1887' },
      { text: 'bc1qw508d6qejxtdg4y5r3zarvary0c5xw7kv8f3t4', hex: '0014751e76e8199196d454941c45d1b3a323f1433bd6' },
      {
        text: 'bc1pw508d6qejxtdg4y5r3zarvary0c5xw7kw508d6qejxtdg4y5r3zarvary0c5xw7k7grplx',
        hex: '5128751e76e8199196d454941c45d1b3a323f1433bd6751e76e8199196d454941c45d1b3a323f1433bd6',
      },
      { text: 'bc1sw50qa3jx3s', hex: '6002751e' },
      { text: 'bc1zw508d6qejxtdg4y5r3zarvaryvg6kdaj', hex: '5210751e76e8199196d454941c45d1b3a323' },
      {
        text: 'bc1qrp33g0q5c5txsp9arysrx4k6zdkfs4nce4xj0gdcccefvpysxf3qccfmv3',
        hex: '00201863143c14c5166804bd19203356da136c985678cd4d27a1b8c6329604903262',
      },
    ],
  },
  {
    name: 'LTC',
    coinType: 2,
    passingVectors: [
      { text: 'LaMT348PWRnrqeeWArpwQPbuanpXDZGEUz', hex: '76a914a5f4d12ce3685781b227c1f39548ddef429e978388ac' },
      { text: 'MQMcJhpWHYVeQArcZR3sBgyPZxxRtnH441', hex: 'a914b48297bff5dadecc5f36145cec6a5f20d57c8f9b87' },
      { text: 'ltc1qdp7p2rpx4a2f80h7a4crvppczgg4egmv5c78w8', hex: '0014687c150c26af5493befeed7036043812115ca36c' },
    ],
  },
  {
    name: 'DOGE',
    coinType: 3,
    passingVectors: [
      { text: 'DBXu2kgc3xtvCUWFcxFE3r9hEYgmuaaCyD', hex: '76a9144620b70031f0e9437e374a2100934fba4911046088ac' },
      { text: 'AF8ekvSf6eiSBRspJjnfzK6d1EM6pnPq3G', hex: 'a914f8f5d99a9fc21aa676e74d15e7b8134557615bda87' },
    ],
  },
  {
    name: 'DASH',
    coinType: 5,
    passingVectors: [
      { text: 'XtAG1982HcYJVibHxRZrBmdzL5YTzj4cA1', hex: '76a914bfa98bb8a919330c432e4ff16563c5ab449604ad88ac' },
      { text: '7gks9gWVmGeir7m4MhsSxMzXC2eXXAuuRD', hex: 'a9149d646d71f0815c0cfd8cd08aa9d391cd127f378687' },
    ],
  },
  {
    name: 'MONA',
    coinType: 22,
    passingVectors: [
      { text: 'MHxgS2XMXjeJ4if2PRRbWYcdwZPWfdwaDT', hex: '76a9146e5bb7226a337fe8307b4192ae5c3fab9fa9edf588ac' },
      { text: 'PHjTKtgYLTJ9D2Bzw2f6xBB41KBm2HeGfg', hex: 'a9146449f568c9cd2378138f2636e1567112a184a9e887' },
      { text: 'mona1zw508d6qejxtdg4y5r3zarvaryvhm3vz7', hex: '5210751e76e8199196d454941c45d1b3a323' },
    ],
  },
  {
    name: 'XEM',
    coinType: 43,
    passingVectors: [
      { text: 'NAPRILC6USCTAY7NNXB4COVKQJL427NPCEERGKS6', hex: '681f142c5ea4853063ed6dc3c13aaa8257cd7daf1109132a5e'},
      { text: 'NAMOAVHFVPJ6FP32YP2GCM64WSRMKXA5KKYWWHPY', hex: '6818e054e5abd3e2bf7ac3f46133dcb4a2c55c1d52b16b1df8'},
    ],
  },
  {
    name: 'ETH',
    coinType: 60,
    passingVectors: [
      { text: '0x314159265dD8dbb310642f98f50C066173C1259b', hex: '314159265dd8dbb310642f98f50c066173c1259b' },
    ],
  },
  {
    name: 'ETC',
    coinType: 61,
    passingVectors: [
      { text: '0x314159265dD8dbb310642f98f50C066173C1259b', hex: '314159265dd8dbb310642f98f50c066173c1259b' },
    ],
  },
  {
    name: 'ATOM',
    coinType: 118,
    passingVectors: [
      { text: 'cosmos1depk54cuajgkzea6zpgkq36tnjwdzv4afc3d27', hex: '6e436a571cec916167ba105160474b9c9cd132bd' }
    ],
  },
  {
    name: 'ZIL',
    coinType: 119,
    passingVectors: [
      { text: 'zil139tkqvc8rw92e6jrs40gawwc3mmdmmauv3x3yz', hex: '89576033071b8aacea43855e8eb9d88ef6ddefbc' }
    ],
  },
  {
    name: 'RSK',
    coinType: 137,
    passingVectors: [
      { text: '0x5aaEB6053f3e94c9b9a09f33669435E7ef1bEAeD', hex: '5aaeb6053f3e94c9b9a09f33669435e7ef1beaed' },
      {
        text: '0x5aaeb6053f3e94c9b9a09f33669435e7ef1beaed',
        hex: '5aaeb6053f3e94c9b9a09f33669435e7ef1beaed',
        canonical: '0x5aaEB6053f3e94c9b9a09f33669435E7ef1bEAeD',
      },
      {
        text: '0x5AAEB6053F3E94C9B9A09F33669435E7EF1BEAED',
        hex: '5aaeb6053f3e94c9b9a09f33669435e7ef1beaed',
        canonical: '0x5aaEB6053f3e94c9b9a09f33669435E7ef1bEAeD',
      },
    ],
  },
  {
    name: 'XRP',
    coinType: 144,
    passingVectors: [
      { text: 'rf1BiGeXwwQoi8Z2ueFYTEXSwuJYfV2Jpn', hex: '004b4e9c06f24296074f7bc48f92a97916c6dc5ea9' },
      {
        text: 'X7qvLs7gSnNoKvZzNWUT2e8st17QPY64PPe7zriLNuJszeg',
        hex: '05444b4e9c06f24296074f7bc48f92a97916c6dc5ea9000000000000000000',
      },
    ],
  },
  {
    name: 'BCH',
    coinType: 145,
    passingVectors: [
      {
        text: '1BpEi6DfDAUFd7GtittLSdBeYJvcoaVggu',
        hex: '76a91476a04053bda0a88bda5177b86a15c3b29f55987388ac',
        canonical: 'bitcoincash:qpm2qsznhks23z7629mms6s4cwef74vcwvy22gdx6a',
      },
      {
        text: '1KXrWXciRDZUpQwQmuM1DbwsKDLYAYsVLR',
        hex: '76a914cb481232299cd5743151ac4b2d63ae198e7bb0a988ac',
        canonical: 'bitcoincash:qr95sy3j9xwd2ap32xkykttr4cvcu7as4y0qverfuy',
      },
      {
        text: '16w1D5WRVKJuZUsSRzdLp9w3YGcgoxDXb',
        hex: '76a914011f28e473c95f4013d7d53ec5fbc3b42df8ed1088ac',
        canonical: 'bitcoincash:qqq3728yw0y47sqn6l2na30mcw6zm78dzqre909m2r',
      },
      {
        text: '3CWFddi6m4ndiGyKqzYvsFYagqDLPVMTzC',
        hex: 'a91476a04053bda0a88bda5177b86a15c3b29f55987387',
        canonical: 'bitcoincash:ppm2qsznhks23z7629mms6s4cwef74vcwvn0h829pq',
      },
      {
        text: '3LDsS579y7sruadqu11beEJoTjdFiFCdX4',
        hex: 'a914cb481232299cd5743151ac4b2d63ae198e7bb0a987',
        canonical: 'bitcoincash:pr95sy3j9xwd2ap32xkykttr4cvcu7as4yc93ky28e',
      },
      {
        text: '31nwvkZwyPdgzjBJZXfDmSWsC4ZLKpYyUw',
        hex: 'a914011f28e473c95f4013d7d53ec5fbc3b42df8ed1087',
        canonical: 'bitcoincash:pqq3728yw0y47sqn6l2na30mcw6zm78dzq5ucqzc37',
      },
    ],
  },
  {
    name: 'XLM',
    coinType: 148,
    passingVectors: [
      { text: 'GAI3GJ2Q3B35AOZJ36C4ANE3HSS4NK7WI6DNO4ZSHRAX6NG7BMX6VJER', hex: '11b32750d877d03b29df85c0349b3ca5c6abf64786d773323c417f34df0b2fea' },
    ],
  },
  {
    name: 'EOS',
    coinType: 194,
    passingVectors: [
      { text: 'EOS7pyZLEjxhkSBYnPJf585vcZrqdQoA4KsRHDej6i3vsnV7aseh9', hex: '03831c26f94b3af1a5f73ec3b961bc617b35bd99afe74bc1fe2c15d6d09bd4a416'},
      { text: 'EOS51imoRdUT7THtgrrVxPfYwRk3V5jVmrj18D7hbk1FQFexNmCv1', hex: '02106b727b87e01b0a298253655e7b0848ce3f4ec152ae6574643c0400ec3d1816'},
    ],
  },
  {
    name: 'TRX',
    coinType: 195,
    passingVectors: [
      { text: 'TUrMmF9Gd4rzrXsQ34ui3Wou94E7HFuJQh', hex: '41cf1ecacaf90a04bb0297f9991ae1262d0a3399e1'},
      { text: 'TJCnKsPa7y5okkXvQAidZBzqx3QyQ6sxMW', hex: '415a523b449890854c8fc460ab602df9f31fe4293f'},
    ],
  },
  {
    name: 'NEO',
    coinType: 239,
    passingVectors: [
      { text: 'AXaXZjZGA3qhQRTCsyG5uFKr9HeShgVhTF', hex: '17ad5cac596a1ef6c18ac1746dfd304f93964354b5' }
    ],
  },
  {
    name: 'DOT',
    coinType: 354,
    passingVectors: [
      { text: '1FRMM8PEiWXYax7rpS6X4XZX1aAAxSWx1CrKTyrVYhV24fg', hex: '0aff6865635ae11013a83835c019d44ec3f865145943f487ae82a8e7bed3a66b' },
    ],
  },
  {
    name: 'SOL',
    coinType: 501,
    passingVectors: [
      { text: 'TUrMmF9Gd4rzrXsQ34ui3Wou94E7HFuJQh', hex: '41cf1ecacaf90a04bb0297f9991ae1262d0a3399e1'},
      { text: 'TJCnKsPa7y5okkXvQAidZBzqx3QyQ6sxMW', hex: '415a523b449890854c8fc460ab602df9f31fe4293f'},
    ],
  },
  {
    name: 'KSM',
    coinType: 434,
    passingVectors: [
      { text: 'CpjsLDC1JFyrhm3ftC9Gs4QoyrkHKhZKtK7YqGTRFtTafgp', hex: '0aff6865635ae11013a83835c019d44ec3f865145943f487ae82a8e7bed3a66b' },
      { text: 'DDioZ6gLeKMc5xUCeSXRHZ5U43MH1Tsrmh8T3Gcg9Vxr6DY', hex: '1c86776eda34405584e710a7363650afd1f2b38ef72836317b11ef1303a0ae72' },
      { text: 'EDNfVHuNHrXsVTLMMNbp6Con5zESZJa3fkRc93AgahuMm99', hex: '487ee7e677203b4209af2ffaec0f5068033c870c97fee18b31b4aee524089943' }
    ],
  },
  {
    name: 'XDAI',
    coinType: 700,
    passingVectors: [
      { text: '0x314159265dD8dbb310642f98f50C066173C1259b', hex: '314159265dd8dbb310642f98f50c066173c1259b' },
    ],
  },
  {
    name: 'VET',
    coinType: 703,
    passingVectors: [
      { text: '0x9760b32C0A515F6C8c4E6B7B89AF8964DDaCB985', hex: '9760b32c0a515f6c8c4e6b7b89af8964ddacb985' },
    ],
  },
  {
    name: 'BNB',
    coinType: 714,
    passingVectors: [
      { text: 'bnb1grpf0955h0ykzq3ar5nmum7y6gdfl6lxfn46h2', hex: '40c2979694bbc961023d1d27be6fc4d21a9febe6' },
    ],
  },
  {
    name: 'XTZ',
    coinType: 1729,
    passingVectors: [
      { text: 'KT1BDEn6wobs7tDReKkGheXAhoq278TGaNn5', hex: '011cd5f135e80fd8ebb6e43335b24ca6116edeba6900' },
      { text: 'KT1BDEn6wobs7tDReKkGheXAhoq278TGaNn5', hex: '011cd5f135e80fd8ebb6e43335b24ca6116edeba6900' },

      { text: 'tz1XdRrrqrMfsFKA8iuw53xHzug9ipr6MuHq', hex: '000083846eddd5d3c5ed96e962506253958649c84a74' },
      { text: 'tz2Cfwk4ortcaqAGcVJKSxLiAdcFxXBLBoyY', hex: '00012fcb1d9307f0b1f94c048ff586c09f46614c7e90' },
      { text: 'tz3NdTPb3Ax2rVW2Kq9QEdzfYFkRwhrQRPhX', hex: '0002193b2b3f6b8f8e1e6b39b4d442fc2b432f6427a8' },
    ],
  },
  {
    name: 'CELO',
    coinType: 52752,
    passingVectors: [
      { text: '0x67316300f17f063085Ca8bCa4bd3f7a5a3C66275', hex: '67316300f17f063085ca8bca4bd3f7a5a3c66275' },
    ],
  },
  {
    name: 'ADA',
    coinType: 1815,
    passingVectors: [
      { text: 'addr1gqtnpvdhqrtpd4g424fcaq7k0ufuzyadt7djygf8qdyzevuph3wczvf2dwyx5u', hex: '401730b1b700d616d51555538e83d67f13c113ad5f9b22212703482cb381bc5d81312a' }
    ],
  },
  {
    name: 'HBAR',
    coinType: 3030,
    passingVectors: [
      {
        text: '255.255.1024',
        hex: '000000ff00000000000000ff0000000000000400',
      },
      {
        text: `${BigInt(2 ** 32) - BigInt(1)}.${BigInt(2 ** 64) - BigInt(1)}.${BigInt(2 ** 64) - BigInt(1)}`,
        hex: 'ffffffffffffffffffffffffffffffffffffffff',
      },
    ],
  },
  {
    name: 'PPC',
    coinType: 6,
    passingVectors: [
      { text: 'PRL8bojUujzDGA6HRapzprXWFxMyhpS7Za', hex: '76a914b7a1c4349e794ee3484b8f433a7063eb614dfdc788ac' }
    ],
  },
  {
<<<<<<< HEAD
    name: 'NMC',
    coinType: 7,
    passingVectors: [
      { text: 'TUrMmF9Gd4rzrXsQ34ui3Wou94E7HFuJQh', hex: '41cf1ecacaf90a04bb0297f9991ae1262d0a3399e1' },
      { text: 'TJCnKsPa7y5okkXvQAidZBzqx3QyQ6sxMW', hex: '415a523b449890854c8fc460ab602df9f31fe4293f' },
    ]
=======
    name: 'HNS',
    coinType: 5353,
    passingVectors: [
      { text: 'hs1qd42hrldu5yqee58se4uj6xctm7nk28r70e84vx', hex: '6d5571fdbca1019cd0f0cd792d1b0bdfa7651c7e' },
    ],
>>>>>>> 415d476f
  },
  {
    name: 'QTUM',
    coinType: 2301,
    passingVectors: [
      { text: 'Qc6iYCZWn4BauKXGYirRG8pMtgdHMk2dzn', hex: '3aa9f8f3b055324f6b2d6bcac328ec2d7e3cd22d8b' },
    ],
  },
  {
    name: 'EGLD',
    coinType: 120,
    passingVectors: [
      { text: 'erd1qdzvfpa7gqjsnfhdxhvcp2mlysc80uz60yjhxre3lwl00q0jd4nqgauy9q', hex: '0344c487be402509a6ed35d980ab7f243077f05a7925730f31fbbef781f26d66' }
    ],
  }
];

vectors.forEach((vector: TestVector) => {
  test(vector.name, () => {
    const format = formatsByName[vector.name];
    expect(formatsByCoinType[vector.coinType]).toBe(format);

    for (var example of vector.passingVectors) {
      const decoded = format.decoder(example.text);
      expect(decoded).toBeInstanceOf(Buffer);
      expect(decoded.toString('hex')).toBe(example.hex);
      const reencoded = format.encoder(decoded);
      expect(reencoded).toBe(example.canonical || example.text);
      if (example.canonical !== undefined) {
        // Check we didn't lose anything
        expect(format.decoder(reencoded).toString('hex')).toBe(example.hex);
      }
    }

    // if(vector.failingVectors !== undefined) {
    //   for(var example of vector.failingVectors) {
    //     expect(()=>)
    //   }
    // }
  });
});<|MERGE_RESOLUTION|>--- conflicted
+++ resolved
@@ -284,20 +284,17 @@
     ],
   },
   {
-<<<<<<< HEAD
     name: 'NMC',
     coinType: 7,
     passingVectors: [
       { text: 'TUrMmF9Gd4rzrXsQ34ui3Wou94E7HFuJQh', hex: '41cf1ecacaf90a04bb0297f9991ae1262d0a3399e1' },
       { text: 'TJCnKsPa7y5okkXvQAidZBzqx3QyQ6sxMW', hex: '415a523b449890854c8fc460ab602df9f31fe4293f' },
     ]
-=======
     name: 'HNS',
     coinType: 5353,
     passingVectors: [
       { text: 'hs1qd42hrldu5yqee58se4uj6xctm7nk28r70e84vx', hex: '6d5571fdbca1019cd0f0cd792d1b0bdfa7651c7e' },
     ],
->>>>>>> 415d476f
   },
   {
     name: 'QTUM',

# address-encoder
This typescript library encodes and decodes address formats for various cryptocurrencies.

Text-format addresses are decoded into their native binary representations, and vice-versa. In the case of Bitcoin-derived chains, this means their scriptPubKey; for Ethereum-derived chains this is their hash.

This library was written for use with [EIP 2304](https://eips.ethereum.org/EIPS/eip-2304), but may be useful for anyone looking for a general purpose cryptocurrency address codec.

## Installation

### Using NPM

```
npm install --save @ensdomains/address-encoder
```

## Usage

```
import { formatsByName, formatsByCoinType } from '@ensdomains/address-encoder';

const data = formatsByName['BTC'].decoder('1A1zP1eP5QGefi2DMPTfTL5SLmv7DivfNa');
console.log(data.toString('hex')); // 76a91462e907b15cbf27d5425399ebf6f0fb50ebb88f1888ac
const addr = formatsByCoinType[0].encoder(data);
console.log(addr); // 1A1zP1eP5QGefi2DMPTfTL5SLmv7DivfNa
```

## Supported cryptocurrencies

This library currently supports the following cryptocurrencies and address formats:

 - BTC (base58check P2PKH and P2SH, and bech32 segwit)
 - LTC (base58check P2PHK and P2SH, and bech32 segwit)
 - DOGE (base58check P2PKH and P2SH)
 - MONA (base58check P2PKH and P2SH, and bech32 segwit)
 - DASH (base58check P2PKH and P2SH)
 - ETH (checksummed-hex)
 - ETC (checksummed-hex)
 - RSK (checksummed-hex)
 - XDAI (checksummed-hex)
 - XRP (base58check-ripple)
 - BCH (base58check and cashAddr; decodes to cashAddr)
 - BNB (bech32)
 - XLM (ed25519 public key)
 - ATOM (bech32)
 - TRX (base58check)
 - NEM (base32)
<<<<<<< HEAD
 - EOS 
 - XTZ (base58check)
=======
 - EOS
 - KSM (ss58)
>>>>>>> ed968f6c


PRs to add additional chains and address types are welcome.<|MERGE_RESOLUTION|>--- conflicted
+++ resolved
@@ -44,13 +44,9 @@
  - ATOM (bech32)
  - TRX (base58check)
  - NEM (base32)
-<<<<<<< HEAD
  - EOS 
  - XTZ (base58check)
-=======
- - EOS
  - KSM (ss58)
->>>>>>> ed968f6c
 
 
 PRs to add additional chains and address types are welcome.
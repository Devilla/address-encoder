--- conflicted
+++ resolved
@@ -376,9 +376,6 @@
   {
     name: 'QTUM',
     coinType: 2301,
-<<<<<<< HEAD
-    passingVectors: [{ text: 'Qc6iYCZWn4BauKXGYirRG8pMtgdHMk2dzn', hex: '3aa9f8f3b055324f6b2d6bcac328ec2d7e3cd22d8b' }],
-=======
     passingVectors: [
       { text: 'Qc6iYCZWn4BauKXGYirRG8pMtgdHMk2dzn', hex: '3aa9f8f3b055324f6b2d6bcac328ec2d7e3cd22d8b' },
     ]
@@ -403,7 +400,6 @@
         hex: '75b321aa2e074a15858cf47178b865d7ee744c868e8e585b645aff2256644cb45c931fe59d630ee388c764'
       }
     ],
->>>>>>> 8d94937b
   },
   {
     name: 'EGLD',
@@ -415,8 +411,6 @@
       },
     ],
   },
-<<<<<<< HEAD
-=======
   {
     name: 'ICX',
     coinType: 74,
@@ -425,7 +419,6 @@
       { text: 'cxa4524257b3511fb9574009785c1f1e73cf4097e7', hex: '01a4524257b3511fb9574009785c1f1e73cf4097e7' },
     ],
   }
->>>>>>> 8d94937b
 ];
 
 vectors.forEach((vector: TestVector) => {
